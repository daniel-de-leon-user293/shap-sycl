--- conflicted
+++ resolved
@@ -42,7 +42,6 @@
         unchanged.
     """
 
-<<<<<<< HEAD
     if not isinstance(shap_values, Explanation):
         raise ValueError("the beeswarm plot requires Explanation object as the `shap_values` argument")
 
@@ -65,29 +64,6 @@
     feature_names = shap_exp.feature_names
     # if out_names is None: # TODO: waiting for slicer support
     #     out_names = shap_exp.output_names
-=======
-    # support passing an explanation object
-    if str(type(shap_values)).endswith("Explanation'>"):
-        if len(shap_values.shape) == 1:
-            raise ValueError(
-                "The beeswarm plot does not support plotting a single instance, please pass "
-                "an explanation matrix with many instances!"
-            )
-        elif len(shap_values.shape) > 2:
-            raise ValueError(
-                "The beeswarm plot does not support plotting explanations with instances that have more "
-                "than one dimension!"
-            )
-        shap_exp = shap_values
-        base_values = shap_exp.base_values
-        values = shap_exp.values.copy()
-        features = shap_exp.data
-        if sp.sparse.issparse(features):
-            features = features.toarray()
-        feature_names = shap_exp.feature_names
-        # if out_names is None: # TODO: waiting for slicer support
-        #     out_names = shap_exp.output_names
->>>>>>> 1adf8625
 
     order = convert_ordering(order, values)
     
@@ -134,7 +110,8 @@
     num_features = values.shape[1]
 
     if features is not None:
-        shape_msg = "The shape of the shap_values matrix does not match the shape of the " \
+        shape_msg = "The shape of the 
+        matrix does not match the shape of the " \
                     "provided data matrix."
         if num_features - 1 == features.shape[1]:
             assert False, shape_msg + " Perhaps the extra column in the shap_values matrix is the " \
